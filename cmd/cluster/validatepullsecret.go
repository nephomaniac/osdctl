--- conflicted
+++ resolved
@@ -4,17 +4,13 @@
 	"context"
 	b64 "encoding/base64"
 	"fmt"
-<<<<<<< HEAD
 	"net/http"
 	"net/url"
 	"os"
 	"strings"
 
+	"github.com/fatih/color"
 	sdk "github.com/openshift-online/ocm-sdk-go"
-=======
-	"os"
-
->>>>>>> aaab7c11
 	v1 "github.com/openshift-online/ocm-sdk-go/accountsmgmt/v1"
 	cmv1 "github.com/openshift-online/ocm-sdk-go/clustersmgmt/v1"
 	"github.com/openshift-online/ocm-sdk-go/logging"
@@ -35,9 +31,6 @@
 	kubernetes "k8s.io/client-go/kubernetes"
 	k8srest "k8s.io/client-go/rest"
 	cmdutil "k8s.io/kubectl/pkg/cmd/util"
-<<<<<<< HEAD
-
-	"github.com/fatih/color"
 	"sigs.k8s.io/controller-runtime/pkg/client"
 	k8sclient "sigs.k8s.io/controller-runtime/pkg/client"
 )
@@ -54,6 +47,34 @@
 	Fail Result = iota
 	Pass
 	NotRun
+)
+
+const (
+	examples = `
+	# Compare OCM Access-Token, Registry-Credentials, and Account Email against cluster's secret
+	# Note: OCM permissions may generate prompt to exclude AccessToken checks	
+	osdctl cluster validate-pull-secret ${CLUSTER_ID} --reason "OSD-XYZ" 
+
+	# Compare both Cluster and Hive secrets to OCM
+	osdctl cluster validate-pull-secret ${CLUSTER_ID} --reason "OSD-XYZ" --hive	
+
+	# Run against STAGE or INTEGRATION Cluster + Hive
+	# Note: Current OCM env vars are assumed to be STAGE/INT, 
+	#        and a production OCM config must be provided in this case
+	osdctl cluster validate-pull-secret ${CLUSTER_ID} --reason "OSD-XYZ" --hive-ocmconfig ~/.config/ocm/ocm.prod.json --hive
+
+	# Exclude Access-Token, and Registry-Credential checks...
+	osdctl cluster validate-pull-secret ${CLUSTER_ID} --reason "OSD-XYZ" --no-token --no-regcreds
+
+	# Check Hive only...
+	osdctl cluster validate-pull-secret ${CLUSTER_ID} --reason "OSD-XYZ" --hive-only
+	
+	`
+	longDesc = `
+	Attempts to validate if a cluster's pull-secret auth and email values are in sync with account, 
+	registry_credential, and access token data stored in OCM. 
+	This requires the caller to be logged into the cluster to be validated. 
+	`
 )
 
 type validation struct {
@@ -81,35 +102,15 @@
 	useAccessToken    bool                    // Flag to use OCM access token values for validations
 	useRegCreds       bool                    // Flag to use OCM registry credentials values for validations
 	validations       map[string][]validation // results map
-=======
-	"sigs.k8s.io/controller-runtime/pkg/client"
-)
-
-// validatePullSecretOptions defines the struct for running validate-pull-secret command
-type validatePullSecretOptions struct {
-	clusterID string
-	elevate   bool
-	reason    string
->>>>>>> aaab7c11
 }
 
 func newCmdValidatePullSecret() *cobra.Command {
 	ops := newValidatePullSecretOptions()
 	validatePullSecretCmd := &cobra.Command{
-		Use:   "validate-pull-secret [CLUSTER_ID]",
-<<<<<<< HEAD
-		Short: "Checks if the pull-secret data is synced with current OCM data",
-		Long: `
-	Attempts to validate if a cluster's pull-secret auth and email values are in sync with account, 
-	registry_credential, and access token data stored in OCM. 
-	This requires the caller to be logged into the cluster to be validated. 
-=======
-		Short: "Checks if the pull secret email matches the owner email",
-		Long: `Checks if the pull secret email matches the owner email.
-
-This command will automatically login to the cluster to check the current pull-secret defined in 'openshift-config/pull-secret'
->>>>>>> aaab7c11
-`,
+		Use:               "validate-pull-secret [CLUSTER_ID]",
+		Short:             "Checks if the pull-secret data is synced with current OCM data",
+		Long:              longDesc,
+		Example:           examples,
 		Args:              cobra.ExactArgs(1),
 		DisableAutoGenTag: true,
 		PreRun:            func(cmd *cobra.Command, args []string) { cmdutil.CheckErr(ops.preRun(cmd, args)) },
@@ -131,7 +132,6 @@
 
 func newValidatePullSecretOptions() *validatePullSecretOptions {
 	return &validatePullSecretOptions{}
-<<<<<<< HEAD
 }
 
 func (o *validatePullSecretOptions) preRun(cmd *cobra.Command, args []string) error {
@@ -191,8 +191,6 @@
 
 func addResultsLine(resultsTable *printer.Printer) {
 	resultsTable.AddRow([]string{"----------", "----", "---------", "------", "----", "------"})
-=======
->>>>>>> aaab7c11
 }
 
 func (o *validatePullSecretOptions) run() error {
@@ -235,13 +233,8 @@
 		o.clusterID = clusterID
 	}
 
-<<<<<<< HEAD
 	// get account info from OCM
 	o.account, err = o.getOCMAccountInfo()
-=======
-	// get the pull secret in cluster
-	emailCluster, err, done := getPullSecretElevated(o.clusterID, o.reason)
->>>>>>> aaab7c11
 	if err != nil {
 		return err
 	}
@@ -554,7 +547,6 @@
 	return nil
 }
 
-<<<<<<< HEAD
 // Connect to a hive cluster using the same OCM environment/config as the target cluster...
 func (o *validatePullSecretOptions) connectHiveSameOCMEnv(clusterID string) (k8sclient.Client, *kubernetes.Clientset, error) {
 	// This action requires elevation
@@ -812,18 +804,6 @@
 	kubeClient, err := k8s.NewAsBackplaneClusterAdmin(clusterID, client.Options{}, reason)
 	if err != nil {
 		return fmt.Errorf("failed to login to cluster as 'backplane-cluster-admin': %w", err)
-=======
-// getPullSecretElevated gets the pull-secret in the cluster with backplane elevation.
-func getPullSecretElevated(clusterID string, reason string) (email string, err error, sentSL bool) {
-	kubeClient, err := k8s.NewAsBackplaneClusterAdmin(clusterID, client.Options{}, reason)
-	if err != nil {
-		return "", fmt.Errorf("failed to login to cluster as 'backplane-cluster-admin': %w", err), false
-	}
-
-	secret := &corev1.Secret{}
-	if err := kubeClient.Get(context.TODO(), types.NamespacedName{Namespace: "openshift-config", Name: "pull-secret"}, secret); err != nil {
-		return "", err, false
->>>>>>> aaab7c11
 	}
 	if err := kubeClient.Get(context.TODO(), types.NamespacedName{Namespace: "openshift-config", Name: "pull-secret"}, secret); err != nil {
 		return err
